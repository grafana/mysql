--- conflicted
+++ resolved
@@ -1,12 +1,8 @@
 module github.com/grafana/mysql
 
-<<<<<<< HEAD
-go 1.13
+go 1.18
 
 require (
 	github.com/jcmturner/gokrb5/v8 v8.4.2
 	github.com/openshift/gssapi v0.0.0-20161010215902-5fb4217df13b
-)
-=======
-go 1.18
->>>>>>> e503d8d2
+)